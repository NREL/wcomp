
from pathlib import Path

import matplotlib.pyplot as plt
import foxes.constants as FC
import foxes.variables as FV
import matplotlib.pyplot as plt
import numpy as np
import pandas as pd
import foxes
from foxes.algorithms.downwind import Downwind
from foxes.core import WindFarm, WakeModel
from foxes.input.farm_layout import add_from_df
from foxes.input.states import StatesTable
from foxes.models.turbine_types import CpCtFromTwo
from foxes.models.turbine_models import kTI
from foxes.output import FlowPlots2D
from foxes.models.model_book import ModelBook
from foxes.models.wake_models.wind import JensenWake
from foxes.models.wake_models.wind import Bastankhah2014
from foxes.models.wake_models.wind import Bastankhah2016
from foxes.models.wake_models.wind import TurbOParkWake
from foxes.models.wake_frames import YawedWakes

from windIO.utils.yml_utils import load_yaml
from .base_interface import WCompBase
from .output_struct import WakePlane, WakeProfile
from .plotting import plot_plane, plot_profile

# This dictionary maps generic model names in the windIO input file
# to the tool's specific name. It also maps parameter names from the
# referenced papers to the parameters in the implementation.
# "windIO_model_name": {
#   "model_ref": the current software's reference for this wake model,
#   "parameters": {
#       "model parameter": windIO parameter
#   }
# }
WAKE_MODEL_MAPPING = {

    # Velocity models
    "jensen": {
        "model_ref": JensenWake,
        "parameters": {
            "k": "alpha",
        }
    },
    "bastankhah2014": {
        "model_ref": Bastankhah2014,
        "parameters": {
            "k": "k_star",
        }
    },
    "bastankhah2016": {
        "model_ref": Bastankhah2016,
        "parameters": {
            "alpha": "alpha",
            "beta": "beta",
            "kTI": "k",
            "kb": "k",
            "induction": "Betz",
        }
    },
    "turbopark": {
        "model_ref": TurbOParkWake,
        "parameters": {
            "A": "A",
        }
    },

    # Deflection model
    # "jimenez": {
    #     "model_ref": ,
    #     "parameters": {
    #         "alpha": "alpha",
    #         "beta": "beta",
    #         "k": "k",
    #     }
    # }
    "bastankhah2016_deflection": {
        "model_ref": YawedWakes,
        "parameters": {
            "alpha": "alpha",
            "beta": "beta",
<<<<<<< HEAD
            "kTI": "k",
            "kb": "k",
            "induction": "Betz",
=======
            "k": "k",
>>>>>>> 042df6dc
        }
    },
}

class WCompFoxes(WCompBase):

    LINE_PLOT_COLOR = "red"
    LINE_PLOT_MARKER = ""
    LINE_PLOT_LINESTYLE = "--"
    LEGEND = "Foxes"

    def __init__(self, input_file: str | Path):
        input_dictionary = load_yaml(input_file)

        self.mbook, self.farm, self.states, self.algo = self.read_case(input_dictionary)
        self.farm_results = self.algo.calc_farm()

    @property
    def rotor_diameter(self) -> float:
        return self.mbook.turbine_types["windio_turbine"].D

    @property
    def hub_height(self) -> float:
        return self.mbook.turbine_types["windio_turbine"].H

    ### Create the model from windIO

    def read_resource(self, res, fixed_vars={}, **kwargs):
        """
        Reads a WindIO energy resource

        Parameters
        ----------
        res_yaml : str
            Path to the yaml file
        fixed_vars : dict
            Additional fixes variables that do 
            not occur in the yaml
        kwargs : dict, optional
            Additional arguments for StatesTable

        Returns
        -------
        states: foxes.states.StatesTable
            The uniform states

        """
        wres = res["wind_resource"]

        wd = np.array(wres["wind_direction"], dtype=FC.DTYPE)
        ws = np.array(wres["wind_speed"], dtype=FC.DTYPE)
        n_wd = len(wd)
        n_ws = len(ws)
        n = n_wd*n_ws

        data = np.zeros((n_wd, n_ws, 2), dtype=FC.DTYPE)
        data[:, :, 0] = wd[:, None]
        data[:, :, 1] = ws[None, :]
        names = ["wind_direction", "wind_speed"]

        def _to_data(v, d, dims):
            nonlocal data, names
            hdata = np.zeros((n_wd, n_ws, 1), dtype=FC.DTYPE)
            if len(dims) == 0:
                hdata[:, :, 0] = FC.DTYPE(d)
            elif len(dims) == 1:
                if dims[0] == "wind_direction":
                    hdata[:, :, 0] = np.array(d, dtype=FC.DTYPE)[:, None]
                elif dims[0] == "wind_speed":
                    hdata[:, :, 0] = np.array(d, dtype=FC.DTYPE)[None, :]
                else:
                    raise ValueError(f"Unknown dimension '{dims[0]}' for data '{v}'")
            elif len(dims) == 2:
                if dims[0] == "wind_direction" and dims[1] == "wind_speed":
                    hdata[:, :, 0] = np.array(d, dtype=FC.DTYPE)
                elif dims[1] == "wind_direction" and dims[0] == "wind_speed":
                    hdata[:, :, 0] = np.swapaxes(np.array(d, dtype=FC.DTYPE), 0, 1)
                else:
                    raise ValueError(f"Cannot handle dims = {dims} for data '{v}'")
            else:
                raise ValueError(f"Can not accept more than two dimensions, got {dims} for data '{v}'")
            data = np.append(data, hdata, axis=2)
            names.append(v)

        vmap = {
            "wind_direction": FV.WD,
            "wind_speed": FV.WS,
            "turbulence_intensity": FV.TI,
            "air_density": FV.RHO,
            "probability": FV.WEIGHT
        }

        for v, d in wres.items():
            if v in vmap and isinstance(d, dict):
                _to_data(v, d["data"], d["dims"])

        n_vars = len(names)
        data = data.reshape(n, n_vars) 

        data = pd.DataFrame(index=range(n), data=data, columns=names)
        data.index.name = "state"
        data.rename(columns=vmap, inplace=True)
        
        ovars = {v: v for v in data.columns if v != FV.WEIGHT}
        ovars.update({k: v for k, v in fixed_vars.items() if k not in data.columns})
        
        return StatesTable(
            data,
            output_vars=ovars,
            fixed_vars=fixed_vars,
            **kwargs
        )

    def read_site(self, site, **kwargs):
        """
        Reads a WindIO site

        Parameters
        ----------
        site_yaml : str
            Path to the yaml file
        kwargs : dict, optional
            Additional arguments for read_resource

        Returns
        -------
        states : foxes.states.States
            The states object

        """
        res_yaml = site["energy_resource"]
        states = self.read_resource(res_yaml, **kwargs)

        return states

    def read_farm(self, fdict, mbook=None, layout=-1, turbine_models=[], **kwargs):
        """
        Reads a WindIO wind farm

        Parameters
        ----------
        farm_yaml : str
            Path to the yaml file
        mbook : foxes.ModelBook, optional
            The model book to start from
        layout : str or int
            The layout choice
        turbine_models : list of str
            Additional turbine models
        kwargs : dict, optional
            Additional parameters for add_from_df()

        Returns
        -------
        mbook : foxes.ModelBook
            The model book
        farm : foxes.WindFarm
            The wind farm

        """
        mbook = ModelBook() if mbook is None else mbook

        if isinstance(layout, str):
            layout = fdict['layouts'][layout]
        else:
            lname = list(fdict['layouts'].keys())[layout]
            layout = fdict['layouts'][lname]

        x = np.array(layout["coordinates"]["x"], dtype=FC.DTYPE)
        y = np.array(layout["coordinates"]["y"], dtype=FC.DTYPE)
        N = len(x)
        ldata = pd.DataFrame(index=range(N))
        ldata.index.name = "index"
        ldata["x"] = x
        ldata["y"] = y

        tdict = fdict["turbines"]
        pdict = tdict["performance"]

        ct_ws = np.array(pdict["Ct_curve"]["Ct_wind_speeds"], dtype=FC.DTYPE)
        ct_data = pd.DataFrame(index=range(len(ct_ws)))
        ct_data["ws"] = ct_ws
        ct_data["ct"] = np.array(pdict["Ct_curve"]["Ct_values"], dtype=FC.DTYPE)

        cp_ws = np.array(pdict["Cp_curve"]["Cp_wind_speeds"], dtype=FC.DTYPE)
        cp_data = pd.DataFrame(index=range(len(cp_ws)))
        cp_data["ws"] = cp_ws
        cp_data["cp"] = np.array(pdict["Cp_curve"]["Cp_values"], dtype=FC.DTYPE)

        D = float(tdict["rotor_diameter"])
        H = float(tdict["hub_height"])

        mbook.turbine_types["windio_turbine"] = CpCtFromTwo(
            cp_data,
            ct_data,
            col_ws_cp_file="ws",
            col_cp="cp",
            D=D,
            H=H
        )

        models = ["windio_turbine"] + turbine_models
        farm = WindFarm(name=fdict["name"])

        add_from_df(farm, ldata, col_x="x", col_y="y", turbine_models=models, **kwargs)

        return mbook, farm

    def read_analyses(self, analyses, mbook, farm, states, keymap={}, **algo_pars):
        """
        Reads a WindIO wind farm

        Parameters
        ----------
        analyses : dict
            The analyses sub-dict of the case
        mbook : foxes.ModelBook
            The model book
        farm : foxes.WindFarm
            The wind farm
        states : foxes.states.States
            The states object
        keymap : dict
            Translation from windio to foxes keywords
        algo_type : str
            The default algorithm class name
        algo_pars : dict, optional
            Additional parameters for the algorithm 
            constructor

        Returns
        -------
        algo : foxes.core.Algorithm
            The algorithm

        """
        yaw_angles = np.array([analyses["yaw_angles"]])

        wes_analysis = analyses
        wake_model_name = wes_analysis["wake_model"]["velocity"]["name"]
        _velocity_model_mapping = WAKE_MODEL_MAPPING[wake_model_name]
        _velocity_model = _velocity_model_mapping["model_ref"]
        _velocity_model_parameters = {
            k: wes_analysis["wake_model"]["velocity"]["parameters"].get(v, v)
            for k, v in _velocity_model_mapping["parameters"].items()
        }

<<<<<<< HEAD
        if FV.KTI in _velocity_model_parameters:
            kti = _velocity_model_parameters.pop(FV.KTI)
            kb = _velocity_model_parameters.pop(FV.KB, 0.)
            _velocity_model_parameters["k"] = None
            mbook.turbine_models["kTI"] = kTI(kTI=kti, kb=kb)
            for t in farm.turbines:
                t.add_model("kTI")

        mbook.wake_models[wake_model_name] = _velocity_model(
=======
        if wes_analysis["wake_model"]["deflection"]["name"] is not None:
            # NOTE: foxes supports only one deflection model, so there's no need to parse the
            # deflection model settings from windIO.
            # Check the name, and error if it isn't Bastankhah2016
            if wes_analysis["wake_model"]["deflection"]["name"] != "bastankhah2016_deflection":
                raise ValueError("foxes supports only Bastankhah2016 for the deflection model.")

            # _deflection_model_mapping = WAKE_MODEL_MAPPING[wes_analysis["wake_model"]["deflection"]["name"]]
            # _deflection_model = _deflection_model_mapping["model_ref"]
            # _deflection_model_parameters = {
            #     k: wes_analysis["wake_model"]["deflection"]["parameters"][v]
            #     for k, v in _deflection_model_mapping["parameters"].items()
            # }
            # _deflection_model = _deflection_model(**_deflection_model_parameters)
            mbook.turbine_models["set_yawm"] = foxes.models.turbine_models.SetFarmVars()
            mbook.turbine_models["set_yawm"].add_var(FV.YAWM, yaw_angles)
            wake_frame="yawed"
        else:
            wake_frame="rotor_wd"

        temp_model_name = "this_model"
        mbook.wake_models[temp_model_name] = _velocity_model(
>>>>>>> 042df6dc
            **_velocity_model_parameters,
            superposition="ws_quadratic"
        )
        # mbook.print_toc(subset="wake_models")
        return Downwind(
            mbook,
            farm,
            states,
            verbosity=0,
            rotor_model="grid16",
<<<<<<< HEAD
            partial_wakes_model="rotor_points",
            wake_models=[wake_model_name],
=======
            wake_models=[temp_model_name],
            wake_frame=wake_frame,
>>>>>>> 042df6dc
            **algo_pars
        )

    def read_case(self, case, site_pars={}, farm_pars={}, ana_pars={}):
        """
        Reads a WindIO case

        Parameters
        ----------
        case_yaml : str
            Path to the yaml file
        site_pars : dict
            Additional arguments for read_site
        farm_pars : dict
            Additional arguments for read_farm
        ana_pars : dict
            Additional arguments for read_analyses

        Returns
        -------
        mbook : foxes.ModelBook
            The model book
        farm : foxes.WindFarm
            The wind farm
        states : foxes.states.States
            The states object
        algo : foxes.core.Algorithm
            The algorithm

        """
        site_yaml = case["site"]
        states = self.read_site(site_yaml, **site_pars)

        farm_yaml = case["wind_farm"]
        mbook, farm = self.read_farm(farm_yaml, **farm_pars)

        attr_dict = case["attributes"]

        algo = self.read_analyses(
            attr_dict["analyses"],
            mbook,
            farm,
            states,
            **ana_pars
        )

        return mbook, farm, states, algo

    ### Post processing

    def AEP(self):
        return self.sim_res.aep(normalize_probabilities=True).sum()

    # 1D line plots

    def vertical_profile_plot(
        self,
        wind_direction: float,
        x_coordinate: float,
        y_coordinate: float,
        zmax: float
    ):
        ax = plt.gca()

        # create points of interest, shape (n_states, n_points, 3):
        points = np.zeros((1, self.N_POINTS_1D, 3))
        points[:, :, 0] = x_coordinate
        points[:, :, 1] = y_coordinate
        points[:, :, 2] = np.linspace(0, zmax, self.N_POINTS_1D)[None, :]
        point_results = self.algo.calc_points(self.farm_results, points)

        profile = WakeProfile(
            points[0, :, 2],
            point_results[FV.WS][0, :],
        )
        plot_profile(
            profile,
            ax=ax,
            # direction='x',
            # component='u',
            color=self.LINE_PLOT_COLOR,
            marker=self.LINE_PLOT_MARKER,
            linestyle=self.LINE_PLOT_LINESTYLE,
            label=self.LEGEND
        )


    def streamwise_profile_plot(
        self,
        wind_direction: float,
        y_coordinate: float,
        xmin: float,
        xmax: float
    ):
        ax = plt.gca()

        # create points of interest, shape (n_states, n_points, 3):
        points = np.zeros((1, self.N_POINTS_1D, 3))
        points[:, :, 0] = np.linspace(xmin, xmax, self.N_POINTS_1D)[None, :]
        points[:, :, 1] = y_coordinate
        points[:, :, 2] = self.hub_height

        point_results = self.algo.calc_points(self.farm_results, points)

        profile = WakeProfile(
            points[0, :, 0],
            point_results[FV.WS][0, :],
        )
        plot_profile(
            profile,
            ax=ax,
            # direction='x',
            # component='u',
            color=self.LINE_PLOT_COLOR,
            marker=self.LINE_PLOT_MARKER,
            linestyle=self.LINE_PLOT_LINESTYLE,
            label=self.LEGEND
        )

    def xsection_profile_plot(
        self,
        wind_direction: float,
        x_coordinate: float,
        ymin: float,
        ymax: float
    ):
        ax = plt.gca()

        # create points of interest, shape (n_states, n_points, 3):
        points = np.zeros((1, self.N_POINTS_1D, 3))
        points[:, :, 0] = x_coordinate * np.ones((1, self.N_POINTS_1D))[None, :]
        points[:, :, 1] = np.linspace(ymin, ymax, self.N_POINTS_1D)[None, :]
        points[:, :, 2] = self.hub_height

        # calculate point results:
        point_results = self.algo.calc_points(self.farm_results, points)

        # create figure:
        profile = WakeProfile(
            points[0, :, 1],
            point_results[FV.WS][0, :],
        )
        plot_profile(
            profile,
            ax=ax,
            # direction='y',
            # component='u',
            color=self.LINE_PLOT_COLOR,
            marker=self.LINE_PLOT_MARKER,
            linestyle=self.LINE_PLOT_LINESTYLE,
            label=self.LEGEND
        )

    # 2D contour plots

    def horizontal_contour(self, wind_direction: float) -> WakePlane:
        x_min = np.min(self.farm_results.X) - 2 * self.rotor_diameter
        x_max = np.max(self.farm_results.X) + 10 * self.rotor_diameter
        y_min = np.min(self.farm_results.Y) - 2 * self.rotor_diameter
        y_max = np.max(self.farm_results.Y) + 2 * self.rotor_diameter

        o = FlowPlots2D(self.algo, self.farm_results)
        u, grid_data = o.get_mean_data_xy(
            resolution=self.RESOLUTION_2D,
            variables=["WS"],
            xmin=x_min,
            xmax=x_max,
            ymin=y_min,
            ymax=y_max,
            z=self.hub_height,
            ret_grid=True,
            data_format="numpy",
        )

        x_pos, y_pos, z_pos, grid_points = grid_data
        x = grid_points[0, :, 0]
        y = grid_points[0, :, 1]
        # z = grid_points[0, :, 2]
        u = u[:,:,0].flatten()

        plane = WakePlane(x, y, u, "z")
        plot_plane(
            plane,
            ax=plt.gca(),
            # cmap='Blues_r',
            # color_bar=True,
            clevels=100
        )
        return plane
    
    def xsection_contour(self, wind_direction: float, x_coordinate: float) -> WakePlane:
        y_min = np.min(self.farm_results.Y) - 2 * self.rotor_diameter
        y_max = np.max(self.farm_results.Y) + 2 * self.rotor_diameter
        z_min = 0.001
        z_max = 6 * self.hub_height

        o = FlowPlots2D(self.algo, self.farm_results)
        u, grid_data = o.get_mean_data_yz(
            resolution=self.RESOLUTION_2D,
            variables=["WS"],
            ymin=y_min,
            ymax=y_max,
            zmin=z_min,
            zmax=z_max,
            x=x_coordinate,
            ret_grid=True,
            data_format="numpy",
        )
        x_pos, y_pos, z_pos, grid_points = grid_data
        # x = grid_points[0, :, 0]
        y = grid_points[0, :, 1]
        z = grid_points[0, :, 2]
        u = u[:,:,0].flatten()

        plane = WakePlane(y, z, u, "x")
        plot_plane(
            plane,
            ax=plt.gca(),
            # cmap='Blues_r',
            # color_bar=True,
            clevels=100
        )
        return plane<|MERGE_RESOLUTION|>--- conflicted
+++ resolved
@@ -82,13 +82,9 @@
         "parameters": {
             "alpha": "alpha",
             "beta": "beta",
-<<<<<<< HEAD
             "kTI": "k",
             "kb": "k",
             "induction": "Betz",
-=======
-            "k": "k",
->>>>>>> 042df6dc
         }
     },
 }
@@ -336,7 +332,6 @@
             for k, v in _velocity_model_mapping["parameters"].items()
         }
 
-<<<<<<< HEAD
         if FV.KTI in _velocity_model_parameters:
             kti = _velocity_model_parameters.pop(FV.KTI)
             kb = _velocity_model_parameters.pop(FV.KB, 0.)
@@ -345,8 +340,6 @@
             for t in farm.turbines:
                 t.add_model("kTI")
 
-        mbook.wake_models[wake_model_name] = _velocity_model(
-=======
         if wes_analysis["wake_model"]["deflection"]["name"] is not None:
             # NOTE: foxes supports only one deflection model, so there's no need to parse the
             # deflection model settings from windIO.
@@ -367,26 +360,21 @@
         else:
             wake_frame="rotor_wd"
 
-        temp_model_name = "this_model"
-        mbook.wake_models[temp_model_name] = _velocity_model(
->>>>>>> 042df6dc
+        mbook.wake_models[wake_model_name] = _velocity_model(
             **_velocity_model_parameters,
             superposition="ws_quadratic"
         )
         # mbook.print_toc(subset="wake_models")
+        
         return Downwind(
             mbook,
             farm,
             states,
             verbosity=0,
             rotor_model="grid16",
-<<<<<<< HEAD
             partial_wakes_model="rotor_points",
             wake_models=[wake_model_name],
-=======
-            wake_models=[temp_model_name],
             wake_frame=wake_frame,
->>>>>>> 042df6dc
             **algo_pars
         )
 
